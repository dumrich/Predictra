--- conflicted
+++ resolved
@@ -1,114 +1,179 @@
-# main.py
-# This is the main FastAPI application file - it's like the "brain" of your API
-
 from fastapi import FastAPI, HTTPException, UploadFile, File
+from fastapi.middleware.cors import CORSMiddleware
 from fastapi.responses import JSONResponse
 from fastapi.staticfiles import StaticFiles  # Add this import
 import os
 import subprocess
 import json
-import csv
-import asyncio
 from typing import List, Dict, Any
 from util.csvCleaner import CSVCleaner
 
 # Create the FastAPI app instance - this is your API!
 app = FastAPI(
     title="Dataset Libraries API",
-    description="API to list CSV datasets, upload new ones, and stream data live.",
-    version="1.1.0"
+    description="API to list CSV datasets and their thumbnails",
+    version="1.0.0"
 )
 
-# Configuration - where your CSV files and thumbnails live
-# Get the directory where this file (main.py) is located
+origins = [
+    "http://100.72.88.122:3000",
+    "http://localhost:3000",
+]
+
+app.add_middleware(
+    CORSMiddleware,
+    allow_origins=origins,
+    allow_credentials=True,
+    allow_methods=["*"],
+    allow_headers=["*"],
+)
+
+app.mount("/thumbnails", StaticFiles(directory="thumbnails"), name="thumbnails")
+
 BASE_DIR = os.path.dirname(os.path.dirname(os.path.abspath(__file__)))
-DATASETS_FOLDER = os.path.join(BASE_DIR, "datasets")  # Folder containing your CSV files
+DATASETS_FOLDER = os.path.join(BASE_DIR, "datasets")  # Folder containing CSV files
 THUMBNAILS_FOLDER = os.path.join(BASE_DIR, "thumbnails")  # Folder for thumbnail images
-CSV_CLEANER_PATH = os.path.join(BASE_DIR, "util", "csvCleaner.py")  # Path to your CSV cleaner script
-
-# In-memory storage for available CSV libraries
+CSV_CLEANER_PATH = os.path.join(BASE_DIR, "util", "csvCleaner.py")  # Path to CSV cleaner script
+
+# In-memory storage - this dictionary will hold library names and their thumbnails
+# Structure: {"library_name": {"name": "housing", "csv_file": "housing.csv", "thumbnail": "/thumbnails/housing.png"}}
 library_catalog: Dict[str, Dict[str, str]] = {}
 
 
 def scan_libraries():
-    """Scan the datasets folder and register all CSV libraries."""
+    """
+    This function runs when the API starts up.
+    It finds all CSV files in the datasets folder and matches them with thumbnails.
+    
+    What it does:
+    1. Scans the datasets folder for .csv files
+    2. Gets just the filenames (no parsing!)
+    3. Looks for matching thumbnail images
+    4. Stores the info in library_catalog
+    """
     print("Scanning datasets folder for CSV files...")
-
+    
+    # Check if the datasets folder exists
     if not os.path.exists(DATASETS_FOLDER):
-        print(f"Warning: {DATASETS_FOLDER} not found. Creating it...")
+        print(f"Warning: {DATASETS_FOLDER} folder not found. Creating it...")
         os.makedirs(DATASETS_FOLDER)
         return
-
+    
+    # Get all CSV files in the folder
     csv_files = [f for f in os.listdir(DATASETS_FOLDER) if f.endswith('.csv')]
+    
     if not csv_files:
-        print("No CSV files found.")
+        print("No CSV files found in datasets folder.")
         return
-
+    
+    # Loop through each CSV file and catalog it
     for csv_file in csv_files:
+        # Get the library name (filename without .csv extension)
         library_name = csv_file.replace('.csv', '')
+        
+        # Look for a matching thumbnail image
         thumbnail_path = find_thumbnail(library_name)
+        
+        # Store metadata about this library
         library_catalog[library_name] = {
             "name": library_name,
             "csv_file": csv_file,
             "thumbnail": thumbnail_path
         }
-        print(f"✓ Cataloged: {csv_file} (thumbnail: {thumbnail_path or 'none'})")
-
+        
+        thumbnail_status = "✓" if thumbnail_path else "✗"
+        print(f"  {thumbnail_status} Found: {csv_file} (thumbnail: {thumbnail_path or 'none'})")
+    
     print(f"Total libraries cataloged: {len(library_catalog)}")
 
 
 def find_thumbnail(library_name: str) -> str:
-    """Find a thumbnail image that matches a CSV name."""
+    """
+    Looks for a thumbnail image that matches the library name.
+    Checks for common image extensions: .png, .jpg, .jpeg, .gif, .webp
+    
+    Args:
+        library_name: Name of the library (without extension)
+    
+    Returns:
+        Relative path to thumbnail or None if not found
+    """
     if not os.path.exists(THUMBNAILS_FOLDER):
         os.makedirs(THUMBNAILS_FOLDER)
         return None
-
-    for ext in ['.png', '.jpg', '.jpeg', '.gif', '.webp']:
+    
+    # Common image extensions to check
+    extensions = ['.png', '.jpg', '.jpeg', '.gif', '.webp']
+    
+    for ext in extensions:
         thumbnail_file = f"{library_name}{ext}"
         thumbnail_path = os.path.join(THUMBNAILS_FOLDER, thumbnail_file)
+        
         if os.path.exists(thumbnail_path):
+            # Return the relative path (what the client will use)
             return f"/thumbnails/{thumbnail_file}"
-
-    return None
+    
+    return None  # No thumbnail found
 
 
 # ==================== API ENDPOINTS ====================
 
 @app.on_event("startup")
 async def startup_event():
-    """Run automatically when the API starts."""
+    """
+    This runs automatically when the API starts.
+    It scans for all CSV files and their thumbnails.
+    """
     scan_libraries()
 
 
 @app.get("/")
 async def root():
-    """Root endpoint - welcome message and docs link."""
+    """
+    Root endpoint - just a welcome message
+    URL: http://localhost:8000/
+    """
     return {
         "message": "Welcome to the Dataset Libraries API!",
         "endpoints": {
             "list_libraries": "/libraries",
             "get_library_info": "/libraries/{library_name}",
             "upload_dataset": "/upload",
-<<<<<<< HEAD
             "analyze_dataset": "/analyze",
             "rescan": "/rescan"
-=======
-            "rescan": "/rescan",
-            "stream_data": "/stream/{library_name}"
->>>>>>> 1d7de57a
         }
     }
 
 
 @app.get("/libraries")
 async def list_libraries():
-    """List all available CSV datasets."""
+    """
+    GET /libraries
+    
+    Returns a list of all available libraries (CSV filenames) with their thumbnails.
+    
+    Example response:
+    {
+        "libraries": [
+            {
+                "name": "housing",
+                "csv_file": "housing.csv",
+                "thumbnail": "/thumbnails/housing.png"
+            },
+            {
+                "name": "sales",
+                "csv_file": "sales.csv",
+                "thumbnail": "/thumbnails/sales.jpg"
+            }
+        ]
+    }
+    """
     if not library_catalog:
         return {
             "libraries": [],
-            "message": "No CSV files found. Add files to 'datasets' or call /rescan."
+            "message": "No CSV files found. Add CSV files to the 'datasets' folder and restart or call /rescan."
         }
-
+    
     return {
         "libraries": list(library_catalog.values()),
         "total_libraries": len(library_catalog)
@@ -117,29 +182,78 @@
 
 @app.get("/libraries/{library_name}")
 async def get_library_info(library_name: str):
-    """Get information about one CSV library."""
+    """
+    GET /libraries/{library_name}
+    
+    Returns information about a specific library.
+    
+    Example: GET /libraries/housing
+    
+    Args:
+        library_name: Name of the library (CSV filename without .csv)
+    
+    Returns:
+        JSON object with library info (name, csv_file, thumbnail)
+    """
+    # Check if the library exists
     if library_name not in library_catalog:
         raise HTTPException(
             status_code=404,
-            detail=f"Library '{library_name}' not found. Available: {list(library_catalog.keys())}"
+            detail=f"Library '{library_name}' not found. Available libraries: {list(library_catalog.keys())}"
         )
-
+    
+    # Return the library info
     return library_catalog[library_name]
 
 
 @app.post("/upload")
 async def upload_dataset(file: UploadFile = File(...)):
-    """Upload and process a CSV file using csvCleaner.py."""
+    """
+    POST /upload
+    
+    Uploads a CSV file, saves it to datasets folder, runs csvCleaner.py on it,
+    and returns the cleaned keys/output.
+    
+    How it works:
+    1. Receives CSV file from frontend
+    2. Saves it to datasets/ folder
+    3. Runs util/csvCleaner.py on the file
+    4. Returns the output (keys) back to frontend
+    
+    Example usage (from frontend):
+    ```javascript
+    const formData = new FormData();
+    formData.append('file', fileInput.files[0]);
+    
+    fetch('http://localhost:8000/upload', {
+      method: 'POST',
+      body: formData
+    })
+    .then(response => response.json())
+    .then(data => console.log(data));
+    ```
+    
+    Args:
+        file: The CSV file uploaded from frontend
+    
+    Returns:
+        JSON with cleaned keys and file info
+    """
+    # Validate that it's a CSV file
     if not file.filename.endswith('.csv'):
-        raise HTTPException(400, "Only CSV files are allowed.")
-
+        raise HTTPException(
+            status_code=400,
+            detail="Only CSV files are allowed. Please upload a .csv file."
+        )
+    
     try:
+        # Save the uploaded file to datasets folder
         file_path = os.path.join(DATASETS_FOLDER, file.filename)
+        
+        # Read and write the file
         contents = await file.read()
-
         with open(file_path, 'wb') as f:
             f.write(contents)
-<<<<<<< HEAD
         
         print(f"✓ Saved file: {file.filename} to {DATASETS_FOLDER}")
         
@@ -151,35 +265,28 @@
                 "message": f"File '{file.filename}' uploaded and processed successfully",
                 "filename": file.filename,
                 "file_path": file_path,
-=======
-
-        print(f"✓ Saved file: {file.filename}")
-
-        try:
-            result = subprocess.run(
-                ['python', CSV_CLEANER_PATH, file.filename],
-                capture_output=True, text=True, check=True, cwd=DATASETS_FOLDER
+            }
+            
+        except subprocess.CalledProcessError as e:
+            # CSV cleaner script failed
+            raise HTTPException(
+                status_code=500,
+                detail=f"CSV cleaner script failed: {e.stderr}"
             )
-            cleaner_output = result.stdout.strip()
-            try:
-                cleaned_data = json.loads(cleaner_output)
-            except json.JSONDecodeError:
-                cleaned_data = {"output": cleaner_output}
-
-            scan_libraries()
-
-            return {
-                "success": True,
-                "message": f"File '{file.filename}' uploaded and processed successfully",
-                "cleaned_data": cleaned_data
->>>>>>> 1d7de57a
-            }
-
-        except subprocess.CalledProcessError as e:
-            raise HTTPException(500, f"CSV cleaner failed: {e.stderr}")
-
+        
+        except FileNotFoundError:
+            # csvCleaner.py not found
+            raise HTTPException(
+                status_code=500,
+                detail=f"CSV cleaner script not found at: {CSV_CLEANER_PATH}"
+            )
+    
     except Exception as e:
-        raise HTTPException(500, f"Error processing file: {str(e)}")
+        # General error handling
+        raise HTTPException(
+            status_code=500,
+            detail=f"Error processing file: {str(e)}"
+        )
 
 @app.get("/analyze")
 async def analyze_dataset(dataset_name: str):
@@ -230,49 +337,19 @@
             detail=f"Error analyzing dataset: {str(e)}"
         )
 
-@app.post("/train")
-async def train_model(datas)
-
-
 @app.post("/rescan")
 async def rescan_libraries():
-    """Manually rescan the datasets folder for new CSVs."""
+    """
+    POST /rescan
+    
+    Manually rescan the datasets folder for CSV files without restarting the server.
+    Useful when you add new CSV files or thumbnails.
+    """
     library_catalog.clear()
     scan_libraries()
+    
     return {
-        "message": "Rescan complete.",
+        "message": "Libraries rescanned successfully",
+        "libraries_found": len(library_catalog),
         "libraries": list(library_catalog.values())
-    }
-
-
-# ==================== NEW: REAL-TIME CSV STREAMING ====================
-
-@app.websocket("/stream/{library_name}")
-async def stream_data(websocket: WebSocket, library_name: str):
-    """
-    WebSocket endpoint that streams CSV data row by row.
-    Frontend connects here to receive live updates for graphing.
-    """
-    await websocket.accept()
-    csv_path = os.path.join(DATASETS_FOLDER, f"{library_name}.csv")
-
-    if not os.path.exists(csv_path):
-        await websocket.send_json({"error": f"CSV '{library_name}' not found"})
-        await websocket.close()
-        return
-
-    try:
-        with open(csv_path, "r", encoding="utf-8") as csvfile:
-            reader = csv.DictReader(csvfile)
-
-            for row in reader:
-                # Send each row to frontend as JSON
-                await websocket.send_json(row)
-                await asyncio.sleep(0.5)  # simulate live streaming delay
-
-        await websocket.send_json({"message": "Stream complete"})
-        await websocket.close()
-
-    except Exception as e:
-        await websocket.send_json({"error": str(e)})
-        await websocket.close()+    }